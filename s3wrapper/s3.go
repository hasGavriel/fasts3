--- conflicted
+++ resolved
@@ -44,11 +44,7 @@
 }
 
 func New(svc *s3.S3) *S3Wrapper {
-<<<<<<< HEAD
 	ch := make(chan struct{}, runtime.GOMAXPROCS(0))
-=======
-	ch := make(chan bool, runtime.GOMAXPROCS(0))
->>>>>>> 0f9f1dcd
 	s3Wrapper := S3Wrapper{svc: svc, concurrencySemaphore: ch}
 	return &s3Wrapper
 }
