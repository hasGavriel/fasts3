--- conflicted
+++ resolved
@@ -56,12 +56,11 @@
 	if err != nil {
 		log.Fatal(err)
 	}
-<<<<<<< HEAD
 
 	// execute the help if called with no child command
 	if cmd == rootCmd {
 		rootCmd.Help()
-=======
+	}
 }
 
 func validateS3URIs(pArgs ...cobra.PositionalArgs) func(cmd *cobra.Command, args []string) error {
@@ -83,6 +82,5 @@
 			}
 		}
 		return nil
->>>>>>> 92b4a8de
 	}
 }