--- conflicted
+++ resolved
@@ -23,9 +23,10 @@
 fill in the template file with your s3 credentials
 
 alternatively you can set these environment variables:
-<<<<<<< HEAD
-*AWS_ACCESS_KEY_ID*
-*AWS_SECRET_ACCESS_KEY*
+```bash
+export AWS_ACCESS_KEY_ID=<access_key>
+export AWS_SECRET_ACCESS_KEY=<secret_key>
+```
 
 #Usage
 
@@ -82,10 +83,4 @@
 
 Args:
   [<prefixes>]  partial s3 uri to del all keys under it
-
-=======
-```bash
-export AWS_ACCESS_KEY_ID=<access_key>
-export AWS_SECRET_ACCESS_KEY=<secret_key>
->>>>>>> 93c13af9
 ```